--- conflicted
+++ resolved
@@ -13,29 +13,7 @@
     echo UV is already installed.
 ) else (
     echo UV is not installed. Installing UV package manager...
-<<<<<<< HEAD
-    echo This may take a moment...
     powershell -ExecutionPolicy ByPass -c "irm https://astral.sh/uv/install.ps1 | iex"
-    if %errorlevel% neq 0 (
-        echo ERROR: Failed to install UV package manager.
-        echo We need either UV or Python to continue.
-        echo Checking if Python is installed as a fallback...
-        where python >nul 2>nul
-        if %errorlevel% neq 0 (
-            echo ERROR: Neither UV nor Python is installed or in PATH.
-            echo Please install UV from https://astral.sh/uv/install
-            echo Or install Python 3.10 or newer from https://www.python.org/downloads/
-            echo After installation, make sure to check "Add Python to PATH" during setup.
-            echo Then run this script again.
-            goto error
-        ) else (
-            echo Python is installed, will use it as fallback.
-            set USE_PIP=1
-        )
-    )
-=======
-    powershell -ExecutionPolicy ByPass -c "[Net.ServicePointManager]::SecurityProtocol = [Net.SecurityProtocolType]::Tls12; irm https://astral.sh/uv/install.ps1 | iex"
->>>>>>> 49a3e037
 )
 
 echo.
